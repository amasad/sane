--- conflicted
+++ resolved
@@ -163,19 +163,9 @@
         }
       });
       this.watcher.on('ready', function() {
-<<<<<<< HEAD
         fs.mkdirSync(jo(testdir, subdir1))
         fs.mkdirSync(jo(testdir, subdir1, subdir2))
         fs.writeFileSync(testfile, 'wow');
-=======
-        fs.mkdirSync(jo(testdir, subdir1));
-        defer(function() {
-          fs.mkdirSync(jo(testdir, subdir1, subdir2));
-          defer(function() {
-            fs.writeFileSync(testfile, 'wow');
-          });
-        });
->>>>>>> dde845f4
       });
     });
 
